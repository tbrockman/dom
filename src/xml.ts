--- conflicted
+++ resolved
@@ -1,15 +1,6 @@
-<<<<<<< HEAD
-// @ts-nocheck
-
 import type { Backend, CreationOptions, InodeLike, StatsLike } from '@zenfs/core';
 import { _inode_fields, constants, decodeRaw, encodeRaw, Errno, ErrnoError, FileSystem, Stats, Sync } from '@zenfs/core';
 import { basename, dirname } from '@zenfs/core/path.js';
-=======
-import type { Backend, CreationOptions, InodeLike, StatsLike } from '@zenfs/core';
-import { _inode_fields, constants, decodeRaw, encodeRaw, Errno, ErrnoError, FileSystem, Stats, Sync } from '@zenfs/core';
-import { basename, dirname } from '@zenfs/core/path.js';
-import { FileHandle } from '@zenfs/core/vfs/promises.js';
->>>>>>> e798de1d
 
 export interface XMLOptions {
 	/**
@@ -84,12 +75,8 @@
 			uid: parent.mode & constants.S_ISUID ? parent.uid : uid,
 			gid: parent.mode & constants.S_ISGID ? parent.gid : gid,
 		});
-<<<<<<< HEAD
-		this.create('createFile', path, stats);
-=======
 		// @ts-ignore
 		return this.create('createFile', path, stats);
->>>>>>> e798de1d
 		// return new LazyFile(this, path, flag, stats);
 	}
 
