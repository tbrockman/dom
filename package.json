{
	"name": "@zenfs/dom",
	"version": "1.1.5",
	"description": "DOM backends for ZenFS",
	"funding": {
		"type": "individual",
		"url": "https://github.com/sponsors/james-pre"
	},
	"main": "dist/index.js",
	"types": "dist/index.d.ts",
	"type": "module",
	"homepage": "https://github.com/zen-fs/dom",
	"author": "James Prevett <jp@jamespre.dev> (https://jamespre.dev)",
	"contributors": [
		"David Konsumer <konsumer@jetboystudio.com>"
	],
	"license": "MIT",
	"repository": {
		"type": "git",
		"url": "git+https://github.com/zen-fs/dom.git"
	},
	"publishConfig": {
		"access": "public",
		"provenance": true
	},
	"bugs": {
		"url": "https://github.com/zen-fs/dom/issues"
	},
	"files": [
		"dist",
		"license.md",
		"tsconfig.json"
	],
	"engines": {
		"node": ">= 18"
	},
	"exports": {
		".": "./dist/index.js",
		"./*": "./dist/*",
		"./devices": "./dist/devices/index.js"
	},
	"scripts": {
		"format": "prettier --write .",
		"format:check": "prettier --check .",
		"lint": "eslint src",
		"build": "tsc -p tsconfig.json",
		"build:docs": "typedoc --out docs --name 'ZenFS DOM' src/index.ts",
		"test": "npx zenfs-test -abcf",
		"prepublishOnly": "npm run build"
	},
	"dependencies": {
		"@zenfs/core": "link:../core",
		"utilium": "^1.6.0"
	},
	"devDependencies": {
		"@eslint/js": "^9.12.0",
		"c8": "^10.1.3",
		"eslint": "^9.12.0",
		"fake-indexeddb": "^6.0.0",
		"globals": "^15.10.0",
		"prettier": "^3.2.5",
		"tsx": "^4.19.2",
		"typedoc": "^0.27.2",
		"typescript": "^5.7.2",
		"typescript-eslint": "^8.8.1"
	},
<<<<<<< HEAD
=======
	"peerDependencies": {
		"@zenfs/core": "^2.0.0",
		"utilium": "^1.9.0"
	},
>>>>>>> 23493dcc
	"keywords": [
		"filesystem",
		"node",
		"storage"
	]
}<|MERGE_RESOLUTION|>--- conflicted
+++ resolved
@@ -64,13 +64,10 @@
 		"typescript": "^5.7.2",
 		"typescript-eslint": "^8.8.1"
 	},
-<<<<<<< HEAD
-=======
 	"peerDependencies": {
 		"@zenfs/core": "^2.0.0",
 		"utilium": "^1.9.0"
 	},
->>>>>>> 23493dcc
 	"keywords": [
 		"filesystem",
 		"node",
