--- conflicted
+++ resolved
@@ -159,19 +159,11 @@
 	}
 
 	public async mkdir(path: string, options: CreationOptions): Promise<InodeLike> {
-<<<<<<< HEAD
-		await super.mkdir(path, options);
-		const handle = this.get('directory', dirname(path), 'mkdir');
-		const dir = await handle.getDirectoryHandle(basename(path), { create: true }).catch((ex: DOMException) => _throw(convertException(ex, path)));
-		this._handles.set(path, dir);
-		return this.index.get(basename(path));
-=======
 		const inode = await super.mkdir(path, options);
 		const handle = this.get('directory', dirname(path), 'mkdir');
 		const dir = await handle.getDirectoryHandle(basename(path), { create: true }).catch((ex: DOMException) => _throw(convertException(ex, path)));
 		this._handles.set(path, dir);
 		return inode;
->>>>>>> e798de1d
 	}
 
 	protected get<const T extends FileSystemHandleKind | null>(
