--- conflicted
+++ resolved
@@ -2,10 +2,6 @@
 import { Async, constants, Errno, ErrnoError, IndexFS, InMemory, Inode, log } from '@zenfs/core';
 import { basename, dirname, join } from '@zenfs/core/path.js';
 import { S_IFDIR, S_IFMT } from '@zenfs/core/vfs/constants.js';
-<<<<<<< HEAD
-import { basename, dirname, join } from '@zenfs/core/path.js';
-=======
->>>>>>> 23493dcc
 import { _throw } from 'utilium';
 import { convertException } from './utils.js';
 
